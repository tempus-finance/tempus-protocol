// SPDX-License-Identifier: GPL-3.0-or-later
// This program is free software: you can redistribute it and/or modify
// it under the terms of the GNU General Public License as published by
// the Free Software Foundation, either version 3 of the License, or
// (at your option) any later version.

// This program is distributed in the hope that it will be useful,
// but WITHOUT ANY WARRANTY; without even the implied warranty of
// MERCHANTABILITY or FITNESS FOR A PARTICULAR PURPOSE.  See the
// GNU General Public License for more details.

// You should have received a copy of the GNU General Public License
// along with this program.  If not, see <http://www.gnu.org/licenses/>.

pragma solidity 0.8.10;

import "@openzeppelin/contracts/token/ERC20/ERC20.sol";
import "@openzeppelin/contracts/security/Pausable.sol";

import "./interfaces/ITempusAMM.sol";
import "./../token/IPoolShare.sol";

import "./math/FixedPoint.sol";
import "./math/StableMath.sol";
import "../utils/Ownable.sol";
import "../math/Fixed256xVar.sol";

contract TempusAMM is ITempusAMM, ERC20, Pausable, Ownable {
    using FixedPoint for uint256;
    using Fixed256xVar for uint256;

    // This contract uses timestamps to slowly update its Amplification parameter over time. These changes must occur
    // over a minimum time period much larger than the blocktime, making timestamp manipulation a non-issue.
    // solhint-disable not-rely-on-time

    // Amplification factor changes must happen over a minimum period of one day, and can at most divide or multiple the
    // current value by 2 every day.
    // WARNING: this only limits *a single* amplification change to have a maximum rate of change of twice the original
    // value daily. It is possible to perform multiple amplification changes in sequence to increase this value more
    // rapidly: for example, by doubling the value every day it can increase by a factor of 8 over three days (2^3).
    uint256 private constant MIN_UPDATE_TIME = 1 days;
    uint256 private constant MAX_AMP_UPDATE_DAILY_RATE = 2;
    uint256 private constant MIN_AMPLIFICATION = 1000;
    uint256 private constant MAX_AMPLIFICATION = 5000000;

    // fixed point precision of TempusShare tokens
    uint256 private immutable TEMPUS_SHARE_PRECISION;

    struct AmplificationData {
        uint64 startValue;
        uint64 endValue;
        uint64 startTime;
        uint64 endTime;
    }

    AmplificationData private amplificationData;

    IPoolShare public immutable token0;
    IPoolShare public immutable token1;

    // All token balances are normalized to behave as if the token had 18 decimals. We assume a token's decimals will
    // not change throughout its lifetime, and store the corresponding scaling factor for each at construction time.
    // These factors are always greater than or equal to one: tokens with more than 18 decimals are not supported.
    uint256 internal immutable scalingFactor;

    uint256 internal immutable swapFeePercentage;

    constructor(
        string memory name,
        string memory symbol,
        IPoolShare t0,
        IPoolShare t1,
        uint256 amplificationStartValue,
        uint256 amplificationEndValue,
        uint256 amplificationEndTime,
        uint256 swapFeePerc
    ) ERC20(name, symbol) {
        require(amplificationStartValue >= MIN_AMPLIFICATION, "min amp");
        require(amplificationStartValue <= MAX_AMPLIFICATION, "max amp");

        swapFeePercentage = swapFeePerc;

        (token0, token1) = (t0, t1);

        require(t0.decimals() == t1.decimals(), "token0 != token1 decimals");
        TEMPUS_SHARE_PRECISION = 10**t0.decimals();

        scalingFactor = FixedPoint.ONE * 10**(18 - t0.decimals());

        _setAmplificationData(amplificationStartValue);

        if (amplificationStartValue != amplificationEndValue) {
            require(amplificationStartValue < amplificationEndValue, "min amp");
            startAmplificationParameterUpdate(amplificationEndValue, amplificationEndTime);
        }
    }

    /// Adding liquidity

    function init(uint256 amountToken0, uint256 amountToken1) external override {
        require(amountToken0 != 0 && amountToken1 != 0, "token amounts can't be 0");
        require(totalSupply() == 0, "Already initialised");

        (uint256 amountIn0, uint256 amountIn1) = getRateAdjustedAmounts(
            amountToken0,
            amountToken1,
            token0.getPricePerFullShare(),
            token1.getPricePerFullShareStored()
        );

        (uint256 currentAmp, ) = _getAmplificationParameter();
        uint256 lpTokensOut = StableMath.invariant(currentAmp, amountIn0, amountIn1, true);
        assert(lpTokensOut > 0);

        token0.transferFrom(msg.sender, address(this), amountToken0);
        token1.transferFrom(msg.sender, address(this), amountToken1);
        _mint(msg.sender, lpTokensOut);

        emit Join(amountToken0, amountToken1, lpTokensOut);
    }

    function join(
        uint256 amountToken0,
        uint256 amountToken1,
        uint256 minLpTokensOut,
        address recipient
    ) external override whenNotPaused {
        require(totalSupply() > 0, "not initialised");
        require(amountToken0 > 0 || amountToken1 > 0, "one token amount must be > 0");

        (uint256 balance0, uint256 balance1) = getRateAdjustedBalances();

        (uint256 amountIn0, uint256 amountIn1) = getRateAdjustedAmounts(
            amountToken0,
            amountToken1,
            token0.getPricePerFullShare(),
            token1.getPricePerFullShareStored()
        );

        (uint256 currentAmp, ) = _getAmplificationParameter();

        uint256 lpTokensOut = StableMath.bptOutGivenTokensIn(
            currentAmp,
            balance0,
            balance1,
            amountIn0,
            amountIn1,
            totalSupply(),
            swapFeePercentage
        );

        require(lpTokensOut >= minLpTokensOut, "slippage");

        token0.transferFrom(msg.sender, address(this), amountToken0);
        token1.transferFrom(msg.sender, address(this), amountToken1);
        _mint(recipient, lpTokensOut);

        emit Join(amountToken0, amountToken1, lpTokensOut);
    }

<<<<<<< HEAD
    /// Removing liquidity
=======
    function compositionBalanceOf(address account)
        external
        view
        returns (uint256 token0Balance, uint256 token1Balance)
    {
        (, uint256[] memory balances, ) = getVault().getPoolTokens(getPoolId());
        uint256 supply = totalSupply();
        uint256 accountBalance = balanceOf(account);
        token0Balance = (accountBalance * balances[0]) / supply;
        token1Balance = (accountBalance * balances[1]) / supply;
    }

    // Base Pool handlers
>>>>>>> 7d733738

    function exitGivenLpIn(
        uint256 lpTokensIn,
        uint256 minAmountOut0,
        uint256 minAmountOut1,
        address recipient
    ) external override {
        // This exit function is the only one that is not disabled if the contract is paused: it remains unrestricted
        // in an attempt to provide users with a mechanism to retrieve their tokens in case of an emergency.
        // This particular exit function is the only one that remains available because it is the simplest one, and
        // therefore the one with the lowest likelihood of errors.

        (uint256 amountOut0, uint256 amountOut1) = getTokensOutGivenLPIn(lpTokensIn);

        require(amountOut0 > minAmountOut0 && amountOut1 > minAmountOut1, "slippage");

        _burn(msg.sender, lpTokensIn);
        token0.transfer(recipient, amountOut0);
        token1.transfer(recipient, amountOut1);

        emit Exit(lpTokensIn, amountOut0, amountOut1);
    }

    function exitGivenTokensOut(
        uint256 token0AmountOut,
        uint256 token1AmountOut,
        uint256 maxLpTokensIn,
        address recipient
    ) external override whenNotPaused {
        (uint256 balance0, uint256 balance1) = getRateAdjustedBalances();

        (uint256 amountOut0, uint256 amountOut1) = getRateAdjustedAmounts(
            token0AmountOut,
            token1AmountOut,
            token0.getPricePerFullShare(),
            token1.getPricePerFullShareStored()
        );

        (uint256 currentAmp, ) = _getAmplificationParameter();
        uint256 lpTokensIn = StableMath.bptInGivenTokensOut(
            currentAmp,
            balance0,
            balance1,
            amountOut0,
            amountOut1,
            totalSupply(),
            swapFeePercentage
        );
        require(lpTokensIn <= maxLpTokensIn, "slippage");

        _burn(msg.sender, lpTokensIn);
        token0.transfer(recipient, token0AmountOut);
        token1.transfer(recipient, token1AmountOut);

        emit Exit(lpTokensIn, token0AmountOut, token1AmountOut);
    }

    /// Swaps

    function swap(
        IPoolShare tokenIn,
        uint256 amount,
        uint256 slippageParam,
        SwapType swapType,
        uint256 deadline
    ) external override whenNotPaused {
        require(block.timestamp <= deadline, "deadline");
        require(tokenIn == token0 || tokenIn == token1, "invalid tokenIn");
        require(amount > 0, "invalid amount");

        (IPoolShare tokenOut, bool firstIn) = (tokenIn == token0) ? (token1, true) : (token0, false);

        (uint256 balance0, uint256 balance1) = getRateAdjustedBalances();
        (uint256 currentAmp, ) = _getAmplificationParameter();

        (uint256 amountIn, uint256 amountOut) = (swapType == SwapType.GIVEN_IN)
            ? (amount, uint256(0))
            : (uint256(0), amount);

        if (swapType == SwapType.GIVEN_IN) {
            uint256 rateAdjustedAmount = subtractSwapFeeAmount(amountIn).mulDown(scalingFactor).mulfV(
                tokenIn.getPricePerFullShare(),
                TEMPUS_SHARE_PRECISION
            );

            uint256 scaledAmountOut = StableMath.outGivenIn(
                currentAmp,
                balance0,
                balance1,
                firstIn,
                rateAdjustedAmount
            );

            amountOut = scaledAmountOut.divfV(tokenOut.getPricePerFullShareStored(), TEMPUS_SHARE_PRECISION).divDown(
                scalingFactor
            );

            require(amountOut >= slippageParam, "slippage");
        } else {
            assert(swapType == SwapType.GIVEN_OUT);

            uint256 rateAdjustedAmount = amountOut.mulDown(scalingFactor).mulfV(
                tokenOut.getPricePerFullShare(),
                TEMPUS_SHARE_PRECISION
            );

            uint256 scaledAmountIn = StableMath.inGivenOut(
                currentAmp,
                balance0,
                balance1,
                !firstIn,
                rateAdjustedAmount
            );

            scaledAmountIn = scaledAmountIn.divfV(tokenIn.getPricePerFullShareStored(), TEMPUS_SHARE_PRECISION);
            amountIn = addSwapFeeAmount(scaledAmountIn.divUp(scalingFactor));

            require(amountIn <= slippageParam, "slippage");
        }

        tokenIn.transferFrom(msg.sender, address(this), amountIn);
        tokenOut.transfer(msg.sender, amountOut);

        emit Swap(tokenIn, amountIn, amountOut);
    }

    function getRate() external view override returns (uint256) {
        // When calculating the current BPT rate, we may not have paid the protocol fees, therefore
        // the invariant should be smaller than its current value. Then, we round down overall.
        (uint256 currentAmp, ) = _getAmplificationParameter();

        (uint256 balance0, uint256 balance1) = getRateAdjustedBalancesStored();

        uint256 invariant = StableMath.invariant(currentAmp, balance0, balance1, false);
        return invariant.divDown(totalSupply());
    }

    /// Query functions

    function getExpectedReturnGivenIn(uint256 amount, IPoolShare tokenIn) public view override returns (uint256) {
        require(tokenIn == token0 || tokenIn == token1, "tokenIn must be token0 or token1");

        (uint256 balance0, uint256 balance1) = getRateAdjustedBalancesStored();
        (uint256 currentAmp, ) = _getAmplificationParameter();
        (IPoolShare tokenOut, bool firstIn) = (tokenIn == token0) ? (token1, true) : (token0, false);

        uint256 scaledAmount = subtractSwapFeeAmount(amount).mulDown(scalingFactor).mulfV(
            tokenIn.getPricePerFullShareStored(),
            TEMPUS_SHARE_PRECISION
        );

        return
            StableMath
                .outGivenIn(currentAmp, balance0, balance1, firstIn, scaledAmount)
                .divfV(tokenOut.getPricePerFullShareStored(), TEMPUS_SHARE_PRECISION)
                .divDown(scalingFactor);
    }

    function getExpectedInGivenOut(uint256 amountOut, address tokenIn) external view override returns (uint256) {
        IPoolShare shareIn = IPoolShare(tokenIn);
        (uint256 balance0, uint256 balance1) = getRateAdjustedBalancesStored();
        (uint256 currentAmp, ) = _getAmplificationParameter();
        require(shareIn == token0 || shareIn == token1, "invalid tokenIn");
        IPoolShare tokenOut = (shareIn == token0) ? token1 : token0;

        uint256 rateAdjustedAmountOut = amountOut.mulfV(tokenOut.getPricePerFullShareStored(), TEMPUS_SHARE_PRECISION);

        uint256 amountIn = StableMath.inGivenOut(
            currentAmp,
            balance0,
            balance1,
            tokenOut == token0,
            rateAdjustedAmountOut
        );
        amountIn = amountIn.divfV(shareIn.getPricePerFullShareStored(), TEMPUS_SHARE_PRECISION);
        return addSwapFeeAmount(amountIn);
    }

    function getSwapAmountToEndWithEqualShares(
        uint256 token0Amount,
        uint256 token1Amount,
        uint256 threshold
    ) external view override returns (uint256 amountIn, IPoolShare tokenIn) {
        uint256 difference;
        (difference, tokenIn) = (token0Amount > token1Amount)
            ? (token0Amount - token1Amount, token0)
            : (token1Amount - token0Amount, token1);

        if (difference > threshold) {
            uint256 token0AmountRate = token0.getPricePerFullShareStored();
            uint256 token1AmountRate = token1.getPricePerFullShareStored();

            uint256 rate = (tokenIn == token1)
                ? (token0AmountRate * TEMPUS_SHARE_PRECISION) / token1AmountRate
                : (token1AmountRate * TEMPUS_SHARE_PRECISION) / token0AmountRate;
            for (uint256 i = 0; i < 32; i++) {
                // if we have accurate rate this should hold
                amountIn = (difference * TEMPUS_SHARE_PRECISION) / (rate + TEMPUS_SHARE_PRECISION);
                uint256 amountOut = getExpectedReturnGivenIn(amountIn, tokenIn);
                uint256 newToken0Amount = (tokenIn == token1) ? (token0Amount + amountOut) : (token0Amount - amountIn);
                uint256 newToken1Amount = (tokenIn == token1) ? (token1Amount - amountIn) : (token1Amount + amountOut);
                uint256 newDifference = (newToken0Amount > newToken1Amount)
                    ? (newToken0Amount - newToken1Amount)
                    : (newToken1Amount - newToken0Amount);
                if (newDifference < threshold) {
                    return (amountIn, tokenIn);
                } else {
                    rate = (amountOut * TEMPUS_SHARE_PRECISION) / amountIn;
                }
            }
            revert("getSwapAmountToEndWithEqualShares did not converge.");
        }
    }

    // NOTE: Return value in AMM decimals precision (1e18)
    function getLPTokensInGivenTokensOut(uint256 token0Out, uint256 token1Out)
        external
        view
        override
        returns (uint256 lpTokens)
    {
        (uint256 balance0, uint256 balance1) = getRateAdjustedBalancesStored();

        (token0Out, token1Out) = getRateAdjustedAmounts(
            token0Out,
            token1Out,
            token0.getPricePerFullShareStored(),
            token1.getPricePerFullShareStored()
        );

        (uint256 currentAmp, ) = _getAmplificationParameter();
        lpTokens = StableMath.bptInGivenTokensOut(
            currentAmp,
            balance0,
            balance1,
            token0Out,
            token1Out,
            totalSupply(),
            swapFeePercentage
        );
    }

    function getTokensOutGivenLPIn(uint256 lpTokensIn)
        public
        view
        override
        returns (uint256 token0Out, uint256 token1Out)
    {
        // We don't need to scale balances down here
        // as calculation for amounts out is based on btpAmountIn / totalSupply() ratio
        // Adjusting balances with rate, and then undoing it would just cause additional calculations

        (token0Out, token1Out) = StableMath.tokensOutFromBptIn(
            token0.balanceOf(address(this)),
            token1.balanceOf(address(this)),
            lpTokensIn,
            totalSupply()
        );
    }

    function getLPTokensOutForTokensIn(uint256 token0AmountIn, uint256 token1AmountIn)
        external
        view
        override
        returns (uint256)
    {
        (uint256 balance0, uint256 balance1) = getRateAdjustedBalancesStored();

        (token0AmountIn, token1AmountIn) = getRateAdjustedAmounts(
            token0AmountIn,
            token1AmountIn,
            token0.getPricePerFullShareStored(),
            token1.getPricePerFullShareStored()
        );

        (uint256 currentAmp, ) = _getAmplificationParameter();

        return
            (balance0 == 0)
                ? StableMath.invariant(currentAmp, token0AmountIn, token1AmountIn, true)
                : StableMath.bptOutGivenTokensIn(
                    currentAmp,
                    balance0,
                    balance1,
                    token0AmountIn,
                    token1AmountIn,
                    totalSupply(),
                    swapFeePercentage
                );
    }

    // Amplification

    function startAmplificationParameterUpdate(uint256 endValue, uint256 endTime) public onlyOwner {
        require(endValue >= MIN_AMPLIFICATION, "min amp");
        require(endValue <= MAX_AMPLIFICATION, "max amp");

        uint256 duration = endTime - block.timestamp;
        require(duration >= MIN_UPDATE_TIME, "amp endtime too close");

        (uint256 currentValue, bool isUpdating) = _getAmplificationParameter();
        require(!isUpdating, "amp ongoing update");

        // daily rate = (endValue / currentValue) / duration * 1 day
        // We perform all multiplications first to not reduce precision, and round the division up as we want to avoid
        // large rates. Note that these are regular integer multiplications and divisions, not fixed point.
        uint256 dailyRate = endValue > currentValue
            ? Math.divUp(1 days * endValue, currentValue * duration)
            : Math.divUp(1 days * currentValue, endValue * duration);
        require(dailyRate <= MAX_AMP_UPDATE_DAILY_RATE, "amp rate too high");

        _setAmplificationData(currentValue, endValue, block.timestamp, endTime);
    }

    function stopAmplificationParameterUpdate() external override onlyOwner {
        (uint256 currentValue, bool isUpdating) = _getAmplificationParameter();
        require(isUpdating, "amp no ongoing update");

        _setAmplificationData(currentValue);
    }

    function getAmplificationParameter()
        external
        view
        override
        returns (
            uint256 value,
            bool isUpdating,
            uint256 precision
        )
    {
        (value, isUpdating) = _getAmplificationParameter();
        precision = StableMath._AMP_PRECISION;
    }

    function _getAmplificationParameter() private view returns (uint256 value, bool isUpdating) {
        (uint256 startValue, uint256 endValue, uint256 startTime, uint256 endTime) = getAmplificationData();

        // Note that block.timestamp >= startTime, since startTime is set to the current time when an update starts

        if (block.timestamp < endTime) {
            isUpdating = true;

            // We can skip checked arithmetic as:
            //  - block.timestamp is always larger or equal to startTime
            //  - endTime is always larger than startTime
            //  - the value delta is bounded by the largest amplification paramater, which never causes the
            //    multiplication to overflow.
            // This also means that the following computation will never revert nor yield invalid results.
            unchecked {
                if (endValue > startValue) {
                    value =
                        startValue +
                        ((endValue - startValue) * (block.timestamp - startTime)) /
                        (endTime - startTime);
                } else {
                    value =
                        startValue -
                        ((startValue - endValue) * (block.timestamp - startTime)) /
                        (endTime - startTime);
                }
            }
        } else {
            isUpdating = false;
            value = endValue;
        }
    }

    function _setAmplificationData(uint256 value) private {
        _setAmplificationData(value, value, block.timestamp, block.timestamp);

        emit AmpUpdateStopped(value);
    }

    function _setAmplificationData(
        uint256 startValue,
        uint256 endValue,
        uint256 startTime,
        uint256 endTime
    ) private {
        // Here we use inline assembly to save amount of sstores
        // AmplificationData fits one storage slot, so we use inline assembly to update it with only one sstore
        // solhint-disable-next-line no-inline-assembly
        assembly {
            let value := or(or(shl(192, startValue), shl(128, endValue)), or(shl(64, startTime), endTime))
            sstore(amplificationData.slot, value)
        }

        emit AmpUpdateStarted(startValue, endValue, startTime, endTime);
    }

    function getAmplificationData()
        private
        view
        returns (
            uint256 startValue,
            uint256 endValue,
            uint256 startTime,
            uint256 endTime
        )
    {
        // Here we use inline assembly to save amount of sloads
        // AmplificationData fits one storage slot, so we use inline assembly to read it with only one sload
        // solhint-disable-next-line no-inline-assembly
        assembly {
            let mask := 0x000000000000000000000000000000000000000000000000000000000FFFFFFFFFFFFFFFF
            let value := sload(amplificationData.slot)
            startValue := and(shr(192, value), mask)
            endValue := and(shr(128, value), mask)
            startTime := and(shr(64, value), mask)
            endTime := and(value, mask)
        }
    }

    /// Helpers

    function selfBalance0() private view returns (uint256) {
        return token0.balanceOf(address(this));
    }

    function selfBalance1() private view returns (uint256) {
        return token1.balanceOf(address(this));
    }

    function getRateAdjustedAmounts(
        uint256 amount0,
        uint256 amount1,
        uint256 rate0,
        uint256 rate1
    ) private view returns (uint256, uint256) {
        return (
            amount0.mulDown(scalingFactor).mulfV(rate0, TEMPUS_SHARE_PRECISION),
            amount1.mulDown(scalingFactor).mulfV(rate1, TEMPUS_SHARE_PRECISION)
        );
    }

    function getRateAdjustedBalances() private returns (uint256 balance0, uint256 balance1) {
        (balance0, balance1) = getUpscaledBalances();
        (balance0, balance1) = (
            balance0.mulfV(token0.getPricePerFullShare(), TEMPUS_SHARE_PRECISION),
            balance1.mulfV(token1.getPricePerFullShareStored(), TEMPUS_SHARE_PRECISION)
        );
    }

    function getRateAdjustedBalancesStored() private view returns (uint256 balance0, uint256 balance1) {
        (balance0, balance1) = getUpscaledBalances();
        (balance0, balance1) = (
            balance0.mulfV(token0.getPricePerFullShareStored(), TEMPUS_SHARE_PRECISION),
            balance1.mulfV(token1.getPricePerFullShareStored(), TEMPUS_SHARE_PRECISION)
        );
    }

    function getUpscaledBalances() private view returns (uint256 balance0, uint256 balance1) {
        (balance0, balance1) = (selfBalance0().mulDown(scalingFactor), selfBalance1().mulDown(scalingFactor));
    }

    function addSwapFeeAmount(uint256 amount) private view returns (uint256) {
        // This returns amount + fee amount, so we round up (favoring a higher fee amount).
        return amount.divUp(FixedPoint.ONE - swapFeePercentage);
    }

    function subtractSwapFeeAmount(uint256 amount) private view returns (uint256) {
        // This returns amount - fee amount, so we round up (favoring a higher fee amount).
        uint256 feeAmount = amount.mulUp(swapFeePercentage);
        return amount - feeAmount;
    }

    /// Pausability

    function pause() external override onlyOwner {
        _pause();
    }

    function unpause() external override onlyOwner {
        _unpause();
    }
}<|MERGE_RESOLUTION|>--- conflicted
+++ resolved
@@ -158,24 +158,19 @@
         emit Join(amountToken0, amountToken1, lpTokensOut);
     }
 
-<<<<<<< HEAD
-    /// Removing liquidity
-=======
     function compositionBalanceOf(address account)
         external
         view
+        override
         returns (uint256 token0Balance, uint256 token1Balance)
     {
-        (, uint256[] memory balances, ) = getVault().getPoolTokens(getPoolId());
         uint256 supply = totalSupply();
         uint256 accountBalance = balanceOf(account);
-        token0Balance = (accountBalance * balances[0]) / supply;
-        token1Balance = (accountBalance * balances[1]) / supply;
-    }
-
-    // Base Pool handlers
->>>>>>> 7d733738
-
+        token0Balance = (accountBalance * token0.balanceOf(address(this))) / supply;
+        token1Balance = (accountBalance * token1.balanceOf(address(this))) / supply;
+    }
+
+    /// Removing liquidity
     function exitGivenLpIn(
         uint256 lpTokensIn,
         uint256 minAmountOut0,
